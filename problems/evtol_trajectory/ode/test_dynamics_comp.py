import unittest 

import numpy as np 

import openmdao.api as om
from openmdao.utils.assert_utils import assert_near_equal

from evtol_dynamics_comp import Dynamics
from evtol_dynamics_comp_vectorized import Dynamics as DynamicsVectorized

import verify_data

class VerifyTest(unittest.TestCase): 

    def make_problem(self, comp_class=Dynamics):

        # Input arguments are required when calling this script.
        # The first argument is the induced-velocity factor in percentage (e.g., 0, 50, 100).
        input_arg_1 = 0
        # The second is the stall option: 's' allows stall or 'ns' does not allow stall.
        input_arg_2 = 'ns'


        prob = om.Problem()

        # User-specified number of B-spline control points
        num_cp = 20
        # User-specified numer of time steps
        num_steps = 500

        # Some specifications
        prop_rad = 0.75
        wing_S = 9.
        wing_span = 6.
        num_blades = 3.
        blade_chord = 0.1
        num_props = 8

        # User-specified input dictionary
        input_dict = { 'T_guess' : 9.8*725*1.2, # initial thrust guess
                        'x_dot_initial' : 0.,   # initial horizontal speed
                        'y_dot_initial' : 0.01, # initial vertical speed
                        'y_initial' : 0.01,     # initial vertical displacement
                        'A_disk' : np.pi * prop_rad**2 * num_props,    # total propeller disk area
                        'AR' : wing_span**2 / (0.5 * wing_S),  # aspect ratio of each wing
                        'e' : 0.68,             # span efficiency factor of each wing
                        't_over_c' : 0.12,      # airfoil thickness-to-chord ratio
                        'S' : wing_S,           # total wing reference area
                        'CD0' : 0.35 / wing_S,  # coefficient of drag of the fuselage, gear, etc.
                        'm' : 725.,             # mass of aircraft
                        'a0' : 5.9,             # airfoil lift-curve slope
                        'alpha_stall' : 15. / 180. * np.pi, # wing stall angle
                        'rho' : 1.225,          # air density
                        'induced_velocity_factor': int(input_arg_1)/100., # induced-velocity factor
                        'stall_option' : input_arg_2, # stall option: 's' allows stall, 'ns' does not
                        'num_steps' : num_steps, # number of time steps
                        'R' : prop_rad,         # propeller radius
                        'solidity' : num_blades * blade_chord / np.pi / prop_rad, # solidity
                        'omega' : 136. / prop_rad,  # angular rotation rate
                        'prop_CD0' : 0.012,     # CD0 for prop profile power
                        'k_elec' : 0.9,         # electrical and mechanical losses factor
                        'k_ind' : 1.2,          # induced-losses factor
                        'nB' : num_blades,      # number of blades per propeller
                        'bc' : blade_chord,     # representative blade chord
                        'n_props' : num_props   # number of propellers
                        }

        # ADD THE MAIN PHYSICS COMPONENT TO THE SYSTEM
        prob.model.add_subsystem('dynamics', comp_class(input_dict=input_dict, num_nodes=num_steps), promotes=['*'])

        prob.setup(check=True)

        return prob

    def assert_results(self, prob):
        prob['power'] = verify_data.powers
        prob['theta'] = verify_data.thetas

        prob['vx'] = verify_data.x_dot[:-1]
        prob['vy'] = verify_data.y_dot[:-1]

        prob.run_model()

        tol = 1e-6

        assert_near_equal(prob['x_dot'], verify_data.x_dot[:-1], tol)
        assert_near_equal(prob['y_dot'], verify_data.y_dot[:-1], tol)

        assert_near_equal(prob['thrust'], verify_data.thrusts[:-1], tol)
        assert_near_equal(prob['atov'], verify_data.atov[1:], tol)

        assert_near_equal(prob['CL'], verify_data.CL[1:], tol)
        assert_near_equal(prob['CD'], verify_data.CD[1:], tol)

        assert_near_equal(prob['L_wings'], verify_data.L_wings, tol)
        assert_near_equal(prob['D_wings'], verify_data.D_wings, tol)

        assert_near_equal(prob['a_y'], verify_data.a_y, tol)
        assert_near_equal(prob['a_x'], verify_data.a_x, tol)

    def test_dynamics(self):

        prob = self.make_problem(comp_class=Dynamics)

        self.assert_results(prob)

<<<<<<< HEAD
    
=======
    def test_dynamics_vectorized(self):

        prob = self.make_problem(comp_class=DynamicsVectorized)

        self.assert_results(prob)

>>>>>>> 03a3743d




if __name__ == "__main__": 
    unittest.main()<|MERGE_RESOLUTION|>--- conflicted
+++ resolved
@@ -104,16 +104,12 @@
 
         self.assert_results(prob)
 
-<<<<<<< HEAD
-    
-=======
     def test_dynamics_vectorized(self):
 
         prob = self.make_problem(comp_class=DynamicsVectorized)
 
         self.assert_results(prob)
 
->>>>>>> 03a3743d
 
 
 
